config BR2_PACKAGE_BELLAGIO
	bool "bellagio"
	depends on BR2_INSTALL_LIBSTDCPP
<<<<<<< HEAD
	depends on BR2_TOOLCHAIN_HAS_THREADS
=======
	select BR2_PACKAGE_HAS_OPENMAX
>>>>>>> fb2f3d58
	help
	  Bellagio is an opensource implementation of the
	  OpenMAX IL API.

	  OpenMAX Integration Layer (IL) is a standard API
	  to access Multimedia Components on mobile platforms.
	  It has been defined by the Khronos group.
	  By means of the OpenMAX IL API, multimedia frameworks
	  can access hardware accelerators on platforms that
	  provide it.

	  http://omxil.sourceforge.net/

comment "bellagio requires a toolchain with C++ and threads support enabled"
	depends on !BR2_INSTALL_LIBSTDCPP || !BR2_TOOLCHAIN_HAS_THREADS<|MERGE_RESOLUTION|>--- conflicted
+++ resolved
@@ -1,11 +1,8 @@
 config BR2_PACKAGE_BELLAGIO
 	bool "bellagio"
 	depends on BR2_INSTALL_LIBSTDCPP
-<<<<<<< HEAD
 	depends on BR2_TOOLCHAIN_HAS_THREADS
-=======
 	select BR2_PACKAGE_HAS_OPENMAX
->>>>>>> fb2f3d58
 	help
 	  Bellagio is an opensource implementation of the
 	  OpenMAX IL API.
