--- conflicted
+++ resolved
@@ -273,123 +273,6 @@
              self.is_status_ok('license-files'), self.status['hash'], self.patch_count)
 
 
-<<<<<<< HEAD
-class CVE:
-    """An accessor class for CVE Items in NVD files"""
-    def __init__(self, nvd_cve):
-        """Initialize a CVE from its NVD JSON representation"""
-        self.nvd_cve = nvd_cve
-
-    @staticmethod
-    def download_nvd_year(nvd_path, year):
-        metaf = "nvdcve-%s-%s.meta" % (NVD_JSON_VERSION, year)
-        path_metaf = os.path.join(nvd_path, metaf)
-        jsonf_gz = "nvdcve-%s-%s.json.gz" % (NVD_JSON_VERSION, year)
-        path_jsonf_gz = os.path.join(nvd_path, jsonf_gz)
-
-        # If the database file is less than a day old, we assume the NVD data
-        # locally available is recent enough.
-        if os.path.exists(path_jsonf_gz) and os.stat(path_jsonf_gz).st_mtime >= time.time() - 86400:
-            return path_jsonf_gz
-
-        # If not, we download the meta file
-        url = "%s/%s" % (NVD_BASE_URL, metaf)
-        print("Getting %s" % url)
-        page_meta = requests.get(url)
-        page_meta.raise_for_status()
-
-        # If the meta file already existed, we compare the existing
-        # one with the data newly downloaded. If they are different,
-        # we need to re-download the database.
-        # If the database does not exist locally, we need to redownload it in
-        # any case.
-        if os.path.exists(path_metaf) and os.path.exists(path_jsonf_gz):
-            meta_known = open(path_metaf, "r").read()
-            if page_meta.text == meta_known:
-                return path_jsonf_gz
-
-        # Grab the compressed JSON NVD, and write files to disk
-        url = "%s/%s" % (NVD_BASE_URL, jsonf_gz)
-        print("Getting %s" % url)
-        page_json = requests.get(url)
-        page_json.raise_for_status()
-        open(path_jsonf_gz, "wb").write(page_json.content)
-        open(path_metaf, "w").write(page_meta.text)
-        return path_jsonf_gz
-
-    @classmethod
-    def read_nvd_dir(cls, nvd_dir):
-        """
-        Iterate over all the CVEs contained in NIST Vulnerability Database
-        feeds since NVD_START_YEAR. If the files are missing or outdated in
-        nvd_dir, a fresh copy will be downloaded, and kept in .json.gz
-        """
-        for year in range(NVD_START_YEAR, datetime.datetime.now().year + 1):
-            filename = CVE.download_nvd_year(nvd_dir, year)
-            try:
-                content = ijson.items(gzip.GzipFile(filename), 'CVE_Items.item')
-            except:  # noqa: E722
-                print("ERROR: cannot read %s. Please remove the file then rerun this script" % filename)
-                raise
-            for cve in content:
-                yield cls(cve['cve'])
-
-    def each_product(self):
-        """Iterate over each product section of this cve"""
-        for vendor in self.nvd_cve['affects']['vendor']['vendor_data']:
-            for product in vendor['product']['product_data']:
-                yield product
-
-    @property
-    def identifier(self):
-        """The CVE unique identifier"""
-        return self.nvd_cve['CVE_data_meta']['ID']
-
-    @property
-    def pkg_names(self):
-        """The set of package names referred by this CVE definition"""
-        return set(p['product_name'] for p in self.each_product())
-
-    def affects(self, br_pkg):
-        """
-        True if the Buildroot Package object passed as argument is affected
-        by this CVE.
-        """
-        if br_pkg.is_cve_ignored(self.identifier):
-            return CVE_DOESNT_AFFECT
-
-        for product in self.each_product():
-            if product['product_name'] != br_pkg.name:
-                continue
-
-            for v in product['version']['version_data']:
-                if v["version_affected"] == "=":
-                    if br_pkg.current_version == v["version_value"]:
-                        return CVE_AFFECTS
-                elif v["version_affected"] == "<=":
-                    pkg_version = distutils.version.LooseVersion(br_pkg.current_version)
-                    if not hasattr(pkg_version, "version"):
-                        print("Cannot parse package '%s' version '%s'" % (br_pkg.name, br_pkg.current_version))
-                        continue
-                    cve_affected_version = distutils.version.LooseVersion(v["version_value"])
-                    if not hasattr(cve_affected_version, "version"):
-                        print("Cannot parse CVE affected version '%s'" % v["version_value"])
-                        continue
-                    try:
-                        affected = pkg_version <= cve_affected_version
-                    except TypeError:
-                        return CVE_UNKNOWN
-                    if affected:
-                        return CVE_AFFECTS
-                    else:
-                        return CVE_DOESNT_AFFECT
-                else:
-                    print("version_affected: %s" % v['version_affected'])
-        return CVE_DOESNT_AFFECT
-
-
-=======
->>>>>>> 841ee767
 def get_pkglist(npackages, package_list):
     """
     Builds the list of Buildroot packages, returning a list of Package
